package router

import (
	"bufio"
	"context"
	"mime/multipart"
	"net/http"
	"net/url"
	"os"
	"path"
	"path/filepath"
	"strconv"
	"strings"

	"emperror.dev/errors"
	"github.com/apex/log"
	"github.com/gin-gonic/gin"
	"github.com/pterodactyl/wings/router/downloader"
	"github.com/pterodactyl/wings/router/middleware"
	"github.com/pterodactyl/wings/router/tokens"
	"github.com/pterodactyl/wings/server"
	"github.com/pterodactyl/wings/server/filesystem"
	"golang.org/x/sync/errgroup"
)

// getServerFileContents returns the contents of a file on the server.
func getServerFileContents(c *gin.Context) {
	s := middleware.ExtractServer(c)
	p := "/" + strings.TrimLeft(c.Query("file"), "/")
	f, st, err := s.Filesystem().File(p)
	if err != nil {
		middleware.CaptureAndAbort(c, err)
		return
	}
	defer f.Close()

	c.Header("X-Mime-Type", st.Mimetype)
	c.Header("Content-Length", strconv.Itoa(int(st.Size())))
	// If a download parameter is included in the URL go ahead and attach the necessary headers
	// so that the file can be downloaded.
	if c.Query("download") != "" {
		c.Header("Content-Disposition", "attachment; filename="+st.Name())
		c.Header("Content-Type", "application/octet-stream")
	}
	defer c.Writer.Flush()
	_, err = bufio.NewReader(f).WriteTo(c.Writer)
	if err != nil {
		// Pretty sure this will unleash chaos on the response, but its a risk we can
		// take since a panic will at least be recovered and this should be incredibly
		// rare?
		middleware.CaptureAndAbort(c, err)
		return
	}
}

// Returns the contents of a directory for a server.
func getServerListDirectory(c *gin.Context) {
	s := ExtractServer(c)
	dir := c.Query("directory")
	if stats, err := s.Filesystem().ListDirectory(dir); err != nil {
		WithError(c, err)
	} else {
		c.JSON(http.StatusOK, stats)
	}
}

type renameFile struct {
	To   string `json:"to"`
	From string `json:"from"`
}

// Renames (or moves) files for a server.
func putServerRenameFiles(c *gin.Context) {
	s := ExtractServer(c)

	var data struct {
		Root  string       `json:"root"`
		Files []renameFile `json:"files"`
	}
	// BindJSON sends 400 if the request fails, all we need to do is return
	if err := c.BindJSON(&data); err != nil {
		return
	}

	if len(data.Files) == 0 {
		c.AbortWithStatusJSON(http.StatusUnprocessableEntity, gin.H{
			"error": "No files to move or rename were provided.",
		})
		return
	}

	g, ctx := errgroup.WithContext(c.Request.Context())
	// Loop over the array of files passed in and perform the move or rename action against each.
	for _, p := range data.Files {
		pf := path.Join(data.Root, p.From)
		pt := path.Join(data.Root, p.To)

		g.Go(func() error {
			select {
			case <-ctx.Done():
				return ctx.Err()
			default:
				fs := s.Filesystem()
				// Ignore renames on a file that is on the denylist (both as the rename from or
				// the rename to value).
				if err := fs.IsIgnored(pf, pt); err != nil {
					return err
				}
				if err := fs.Rename(pf, pt); err != nil {
					// Return nil if the error is an is not exists.
					// NOTE: os.IsNotExist() does not work if the error is wrapped.
					if errors.Is(err, os.ErrNotExist) {
						return nil
					}
					return err
				}
				return nil
			}
		})
	}

	if err := g.Wait(); err != nil {
		if errors.Is(err, os.ErrExist) {
			c.AbortWithStatusJSON(http.StatusBadRequest, gin.H{
				"error": "Cannot move or rename file, destination already exists.",
			})
			return
		}

		NewServerError(err, s).AbortFilesystemError(c)
		return
	}

	c.Status(http.StatusNoContent)
}

// Copies a server file.
func postServerCopyFile(c *gin.Context) {
	s := ExtractServer(c)

	var data struct {
		Location string `json:"location"`
	}
	// BindJSON sends 400 if the request fails, all we need to do is return
	if err := c.BindJSON(&data); err != nil {
		return
	}

	if err := s.Filesystem().IsIgnored(data.Location); err != nil {
		NewServerError(err, s).Abort(c)
		return
	}
	if err := s.Filesystem().Copy(data.Location); err != nil {
		NewServerError(err, s).AbortFilesystemError(c)
		return
	}

	c.Status(http.StatusNoContent)
}

// Deletes files from a server.
func postServerDeleteFiles(c *gin.Context) {
	s := ExtractServer(c)

	var data struct {
		Root  string   `json:"root"`
		Files []string `json:"files"`
	}

	if err := c.BindJSON(&data); err != nil {
		return
	}

	if len(data.Files) == 0 {
		c.AbortWithStatusJSON(http.StatusUnprocessableEntity, gin.H{
			"error": "No files were specified for deletion.",
		})
		return
	}

	g, ctx := errgroup.WithContext(context.Background())

	// Loop over the array of files passed in and delete them. If any of the file deletions
	// fail just abort the process entirely.
	for _, p := range data.Files {
		pi := path.Join(data.Root, p)

		g.Go(func() error {
			select {
			case <-ctx.Done():
				return ctx.Err()
			default:
				return s.Filesystem().Delete(pi)
			}
		})
	}

	if err := g.Wait(); err != nil {
		NewServerError(err, s).Abort(c)
		return
	}

	c.Status(http.StatusNoContent)
}

// Writes the contents of the request to a file on a server.
func postServerWriteFile(c *gin.Context) {
	s := ExtractServer(c)

	f := c.Query("file")
	f = "/" + strings.TrimLeft(f, "/")

	if err := s.Filesystem().IsIgnored(f); err != nil {
		NewServerError(err, s).Abort(c)
		return
	}
	if err := s.Filesystem().Writefile(f, c.Request.Body); err != nil {
		if filesystem.IsErrorCode(err, filesystem.ErrCodeIsDirectory) {
			c.AbortWithStatusJSON(http.StatusBadRequest, gin.H{
				"error": "Cannot write file, name conflicts with an existing directory by the same name.",
			})
			return
		}

		NewServerError(err, s).AbortFilesystemError(c)
		return
	}

	c.Status(http.StatusNoContent)
}

// Returns all of the currently in-progress file downloads and their current download
// progress. The progress is also pushed out via a websocket event allowing you to just
// call this once to get current downloads, and then listen to targeted websocket events
// with the current progress for everything.
func getServerPullingFiles(c *gin.Context) {
	s := ExtractServer(c)
	c.JSON(http.StatusOK, gin.H{
		"downloads": downloader.ByServer(s.Id()),
	})
}

// Writes the contents of the remote URL to a file on a server.
func postServerPullRemoteFile(c *gin.Context) {
	s := ExtractServer(c)
	var data struct {
		URL       string `binding:"required" json:"url"`
		Directory string `binding:"required,omitempty" json:"directory"`
	}
	if err := c.BindJSON(&data); err != nil {
		return
	}

	u, err := url.Parse(data.URL)
	if err != nil {
		if e, ok := err.(*url.Error); ok {
			c.AbortWithStatusJSON(http.StatusBadRequest, gin.H{
				"error": "An error occurred while parsing that URL: " + e.Err.Error(),
			})
			return
		}
		WithError(c, err)
		return
	}

	if err := s.Filesystem().HasSpaceErr(true); err != nil {
		WithError(c, err)
		return
	}
	// Do not allow more than three simultaneous remote file downloads at one time.
	if len(downloader.ByServer(s.Id())) >= 3 {
		c.AbortWithStatusJSON(http.StatusBadRequest, gin.H{
			"error": "This server has reached its limit of 3 simultaneous remote file downloads at once. Please wait for one to complete before trying again.",
		})
		return
	}

	dl := downloader.New(s, downloader.DownloadRequest{
		URL:       u,
		Directory: data.Directory,
	})

	// Execute this pull in a seperate thread since it may take a long time to complete.
	go func() {
		s.Log().WithField("download_id", dl.Identifier).WithField("url", u.String()).Info("starting pull of remote file to disk")
		if err := dl.Execute(); err != nil {
			s.Log().WithField("download_id", dl.Identifier).WithField("error", err).Error("failed to pull remote file")
		} else {
			s.Log().WithField("download_id", dl.Identifier).Info("completed pull of remote file")
		}
	}()

	c.JSON(http.StatusAccepted, gin.H{
		"identifier": dl.Identifier,
	})
}

// Stops a remote file download if it exists and belongs to this server.
func deleteServerPullRemoteFile(c *gin.Context) {
	s := ExtractServer(c)
	if dl := downloader.ByID(c.Param("download")); dl != nil && dl.BelongsTo(s) {
		dl.Cancel()
	}
	c.Status(http.StatusNoContent)
}

// Create a directory on a server.
func postServerCreateDirectory(c *gin.Context) {
	s := ExtractServer(c)

	var data struct {
		Name string `json:"name"`
		Path string `json:"path"`
	}
	// BindJSON sends 400 if the request fails, all we need to do is return
	if err := c.BindJSON(&data); err != nil {
		return
	}

	if err := s.Filesystem().CreateDirectory(data.Name, data.Path); err != nil {
		if err.Error() == "not a directory" {
			c.AbortWithStatusJSON(http.StatusBadRequest, gin.H{
				"error": "Part of the path being created is not a directory (ENOTDIR).",
			})
			return
		}

		NewServerError(err, s).Abort(c)
		return
	}

	c.Status(http.StatusNoContent)
}

func postServerCompressFiles(c *gin.Context) {
	s := ExtractServer(c)

	var data struct {
		RootPath string   `json:"root"`
		Files    []string `json:"files"`
	}

	if err := c.BindJSON(&data); err != nil {
		return
	}

	if len(data.Files) == 0 {
		c.AbortWithStatusJSON(http.StatusUnprocessableEntity, gin.H{
			"error": "No files were passed through to be compressed.",
		})
		return
	}

	if !s.Filesystem().HasSpaceAvailable(true) {
		c.AbortWithStatusJSON(http.StatusConflict, gin.H{
			"error": "This server does not have enough available disk space to generate a compressed archive.",
		})
		return
	}

	f, err := s.Filesystem().CompressFiles(data.RootPath, data.Files)
	if err != nil {
		NewServerError(err, s).AbortFilesystemError(c)
		return
	}

	c.JSON(http.StatusOK, &filesystem.Stat{
		FileInfo: f,
		Mimetype: "application/tar+gzip",
	})
}

// postServerDecompressFiles receives the HTTP request and starts the process
// of unpacking an archive that exists on the server into the provided RootPath
// for the server.
func postServerDecompressFiles(c *gin.Context) {
<<<<<<< HEAD
	s := ExtractServer(c)

=======
	s := middleware.ExtractServer(c)
	lg := middleware.ExtractLogger(c)
>>>>>>> fecacc13
	var data struct {
		RootPath string `json:"root"`
		File     string `json:"file"`
	}
	if err := c.BindJSON(&data); err != nil {
		return
	}

	lg = lg.WithFields(log.Fields{"root_path": data.RootPath, "file": data.File})
	lg.Debug("checking if space is available for file decompression")
	err := s.Filesystem().SpaceAvailableForDecompression(data.RootPath, data.File)
	if err != nil {
		if filesystem.IsErrorCode(err, filesystem.ErrCodeUnknownArchive) {
			lg.WithField("error", err).Warn("failed to decompress file: unknown archive format")
			c.AbortWithStatusJSON(http.StatusBadRequest, gin.H{"error": "The archive provided is in a format Wings does not understand."})
			return
		}
		middleware.CaptureAndAbort(c, err)
		return
	}

	lg.Info("starting file decompression")
	if err := s.Filesystem().DecompressFile(data.RootPath, data.File); err != nil {
		// If the file is busy for some reason just return a nicer error to the user since there is not
		// much we specifically can do. They'll need to stop the running server process in order to overwrite
		// a file like this.
		if strings.Contains(err.Error(), "text file busy") {
			lg.WithField("error", err).Warn("failed to decompress file: text file busy")
			c.AbortWithStatusJSON(http.StatusBadRequest, gin.H{
				"error": "One or more files this archive is attempting to overwrite are currently in use by another process. Please try again.",
			})
			return
		}
		middleware.CaptureAndAbort(c, err)
		return
	}
	c.Status(http.StatusNoContent)
}

type chmodFile struct {
	File string `json:"file"`
	Mode string `json:"mode"`
}

var errInvalidFileMode = errors.New("invalid file mode")

func postServerChmodFile(c *gin.Context) {
	s := ExtractServer(c)

	var data struct {
		Root  string      `json:"root"`
		Files []chmodFile `json:"files"`
	}

	if err := c.BindJSON(&data); err != nil {
		log.Debug(err.Error())
		return
	}

	if len(data.Files) == 0 {
		c.AbortWithStatusJSON(http.StatusUnprocessableEntity, gin.H{
			"error": "No files to chmod were provided.",
		})
		return
	}

	g, ctx := errgroup.WithContext(context.Background())

	// Loop over the array of files passed in and perform the move or rename action against each.
	for _, p := range data.Files {
		g.Go(func() error {
			select {
			case <-ctx.Done():
				return ctx.Err()
			default:
				mode, err := strconv.ParseUint(p.Mode, 8, 32)
				if err != nil {
					return errInvalidFileMode
				}

				if err := s.Filesystem().Chmod(path.Join(data.Root, p.File), os.FileMode(mode)); err != nil {
					// Return nil if the error is an is not exists.
					// NOTE: os.IsNotExist() does not work if the error is wrapped.
					if errors.Is(err, os.ErrNotExist) {
						return nil
					}

					return err
				}

				return nil
			}
		})
	}

	if err := g.Wait(); err != nil {
		if errors.Is(err, errInvalidFileMode) {
			c.AbortWithStatusJSON(http.StatusBadRequest, gin.H{
				"error": "Invalid file mode.",
			})
			return
		}

		NewServerError(err, s).AbortFilesystemError(c)
		return
	}

	c.Status(http.StatusNoContent)
}

func postServerUploadFiles(c *gin.Context) {
	serverManager := ExtractServerManager(c)

	token := tokens.UploadPayload{}
	if err := tokens.ParseToken([]byte(c.Query("token")), &token); err != nil {
		NewTrackedError(err).Abort(c)
		return
	}

	s := serverManager.Get(token.ServerUuid)
	if s == nil || !token.IsUniqueRequest() {
		c.AbortWithStatusJSON(http.StatusNotFound, gin.H{
			"error": "The requested resource was not found on this server.",
		})
		return
	}

	form, err := c.MultipartForm()
	if err != nil {
		c.AbortWithStatusJSON(http.StatusBadRequest, gin.H{
			"error": "Failed to get multipart form data from request.",
		})
		return
	}

	headers, ok := form.File["files"]
	if !ok {
		c.AbortWithStatusJSON(http.StatusBadRequest, gin.H{
			"error": "No files were found on the request body.",
		})
		return
	}

	directory := c.Query("directory")

	var totalSize int64
	for _, header := range headers {
		totalSize += header.Size
	}

	for _, header := range headers {
		p, err := s.Filesystem().SafePath(filepath.Join(directory, header.Filename))
		if err != nil {
			NewServerError(err, s).Abort(c)
			return
		}

		// We run this in a different method so I can use defer without any of
		// the consequences caused by calling it in a loop.
		if err := handleFileUpload(p, s, header); err != nil {
			NewServerError(err, s).Abort(c)
			return
		}
	}
}

func handleFileUpload(p string, s *server.Server, header *multipart.FileHeader) error {
	file, err := header.Open()
	if err != nil {
		return err
	}
	defer file.Close()

	if err := s.Filesystem().IsIgnored(p); err != nil {
		return err
	}
	if err := s.Filesystem().Writefile(p, file); err != nil {
		return err
	}

	return nil
}<|MERGE_RESOLUTION|>--- conflicted
+++ resolved
@@ -374,13 +374,8 @@
 // of unpacking an archive that exists on the server into the provided RootPath
 // for the server.
 func postServerDecompressFiles(c *gin.Context) {
-<<<<<<< HEAD
-	s := ExtractServer(c)
-
-=======
 	s := middleware.ExtractServer(c)
 	lg := middleware.ExtractLogger(c)
->>>>>>> fecacc13
 	var data struct {
 		RootPath string `json:"root"`
 		File     string `json:"file"`
